--- conflicted
+++ resolved
@@ -33,10 +33,8 @@
     # TODO: test the correctness of the result
 
     os.system('rm ./bdm')
-<<<<<<< HEAD
     if do_cleanup:
         os.system('rm {}/bdm'.format(cpp_path))
-=======
 
 
 def test_Gauss():
@@ -48,5 +46,4 @@
 def test_Ricker():
     m = ee.ricker.get_model()
     rej = elfi.Rejection(m, m['d'], batch_size=10)
-    rej.sample(20)
->>>>>>> e47630f8
+    rej.sample(20)