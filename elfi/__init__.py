--- conflicted
+++ resolved
@@ -2,12 +2,9 @@
 from elfi.core import *
 from elfi.distributions import *
 from elfi.methods import *
-<<<<<<< HEAD
-from .env import client, inference_task, new_inference_task
-=======
 from elfi.storage import *
 from elfi.visualization import *
->>>>>>> 059d693a
+from .env import client, inference_task, new_inference_task
 
 __author__ = 'ELFI authors'
 __email__ = 'aki.vehtari@aalto.fi'
