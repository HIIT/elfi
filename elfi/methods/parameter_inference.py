--- conflicted
+++ resolved
@@ -25,21 +25,13 @@
 from elfi.methods.bo.acquisition import LCBSC
 from elfi.methods.bo.gpy_regression import GPyRegression
 from elfi.methods.bo.utils import stochastic_optimization
-<<<<<<< HEAD
-from elfi.methods.posteriors import BolfiPosterior
-from elfi.methods.results import BolfiSample, OptimizationResult, Sample, SmcSample
-from elfi.methods.utils import (DensityRatioEstimation, GMDistribution, ModelPrior,
-                                arr2d_to_batch, batch_to_arr2d, ceil_to_batch_size,
-                                weighted_sample_quantile, weighted_var)
-from elfi.model.elfi_model import ComputationContext, ElfiModel, NodeReference
-=======
 from elfi.methods.posteriors import BolfiPosterior, RomcPosterior
 from elfi.methods.results import BolfiSample, OptimizationResult, RomcSample, Sample, SmcSample
-from elfi.methods.utils import (GMDistribution, ModelPrior, NDimBoundingBox,
-                                arr2d_to_batch, batch_to_arr2d, ceil_to_batch_size,
-                                compute_ess, flat_array_to_dict, weighted_var)
+from elfi.methods.utils import (DensityRatioEstimation, GMDistribution, ModelPrior,
+                                NDimBoundingBox, arr2d_to_batch, batch_to_arr2d,
+                                ceil_to_batch_size, compute_ess, flat_array_to_dict,
+                                weighted_sample_quantile, weighted_var)
 from elfi.model.elfi_model import AdaptiveDistance, ComputationContext, ElfiModel, NodeReference
->>>>>>> baf5c8bb
 from elfi.utils import is_array
 from elfi.visualization.visualization import ProgressBar
 
@@ -630,14 +622,9 @@
             return
 
         s = self.state
-<<<<<<< HEAD
-        t, n_samples = [self.objective.get(k) for k in ('threshold', 'n_samples')]
-        self.state['samples'][self.discrepancy_name]
-=======
         t, n_samples = [self.objective.get(k)
                         for k in ('threshold', 'n_samples')]
 
->>>>>>> baf5c8bb
         # noinspection PyTypeChecker
 
         if s['samples']:
@@ -901,14 +888,8 @@
         sample.meta['cov'] = cov
         return sample
 
-<<<<<<< HEAD
     def _compute_weights_means_and_cov(self, pop):
         params = np.column_stack(tuple([pop.outputs[p] for p in self.parameter_names]))
-=======
-    def _compute_weights_and_cov(self, pop):
-        params = np.column_stack(
-            tuple([pop.outputs[p] for p in self.parameter_names]))
->>>>>>> baf5c8bb
 
         if self._populations:
             q_logpdf = GMDistribution.logpdf(params, *self._gm_params)
