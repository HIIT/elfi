--- conflicted
+++ resolved
@@ -485,7 +485,6 @@
         return vis.plot_traces(self, selector, axes, **kwargs)
 
 
-<<<<<<< HEAD
 class BOLFIRESample(Sample):
     """Container for results from BOLFIRE."""
 
@@ -518,7 +517,8 @@
             warmup=warmed_up,
             *args, **kwargs
         )
-=======
+
+
 class RomcSample(Sample):
     """Container for results from ROMC."""
 
@@ -561,5 +561,4 @@
         samples = self.samples_array
         weights = self.weights
         cov_mat = np.cov(samples, rowvar=False, aweights=weights)
-        return cov_mat
->>>>>>> 126783d4
+        return cov_mat