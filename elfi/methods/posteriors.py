--- conflicted
+++ resolved
@@ -1,12 +1,9 @@
 """The module contains implementations of approximate posteriors."""
 
 import logging
-<<<<<<< HEAD
 from collections import OrderedDict
-=======
 from multiprocessing import Pool
 from typing import Callable, List
->>>>>>> 126783d4
 
 import matplotlib.pyplot as plt
 import numpy as np
@@ -263,7 +260,6 @@
                 raise NotImplementedError("Currently unsupported for dim > 2")
 
 
-<<<<<<< HEAD
 class BOLFIREPosterior:
     """Results from BOLFIRE inference method."""
 
@@ -405,7 +401,8 @@
             maxiter=self._max_opt_iters
         )
         return minimum_location
-=======
+
+
 class RomcPosterior:
     r"""
     Approximation of the posterior distribution as defined by the ROMC method.
@@ -907,5 +904,4 @@
             plt.colorbar()
             if savefig:
                 plt.savefig(savefig, bbox_inches='tight')
-            plt.show(block=False)
->>>>>>> 126783d4
+            plt.show(block=False)