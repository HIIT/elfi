--- conflicted
+++ resolved
@@ -2,12 +2,8 @@
 import matplotlib.pyplot as plt
 from collections import OrderedDict
 
-<<<<<<< HEAD
-from elfi.model.elfi_model import ElfiModel, NodeReference
+from elfi.model.elfi_model import ElfiModel, NodeReference, Constant
 from elfi import utils
-=======
-from elfi.model.elfi_model import ElfiModel, NodeReference, Constant
->>>>>>> 5dd967c9
 
 
 def nx_draw(G, internal=False, param_names=False, filename=None, format=None):
