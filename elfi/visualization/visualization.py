--- conflicted
+++ resolved
@@ -490,7 +490,6 @@
     return axes
 
 
-<<<<<<< HEAD
 def plot_predicted_summaries(model=None,
                              summary_names=None,
                              n_samples=100,
@@ -500,42 +499,24 @@
                              add_observed=True,
                              **kwargs):
     """Pairplots of 1D summary statistics calculated from prior predictive distribution.
-=======
-def plot_predicted_node_pairs(model=None,
-                              summary_names=None,
-                              n_samples=100,
-                              seed=None,
-                              bins=20,
-                              axes=None,
-                              **kwargs):
-    """Pairplots of summary statistics calculated from prior predictive distribution.
->>>>>>> dfb8bad0
 
     Parameters
     ----------
     model: elfi.Model
         Model which is explored.
     summary_names: list of strings
-<<<<<<< HEAD
-        Nodes which are pairplotted.
-=======
         Summary statistics which are pairplotted.
->>>>>>> dfb8bad0
     n_samples: int, optional
         How many samples are drawn from the model.
     bins : int, optional
         Number of bins in histograms.
     axes : one or an iterable of plt.Axes, optional
-<<<<<<< HEAD
     add_observed: boolean, optional
         Add observed summary points in pairplots
-=======
->>>>>>> dfb8bad0
 
     """
     dot_size = kwargs.pop('s', 10)
     samples = model.generate(batch_size=n_samples, outputs=summary_names, seed=seed)
-<<<<<<< HEAD
     reference_value = model.generate(with_values=model.observed, outputs=summary_names)
     reference_value = reference_value if add_observed else None
     plot_pairs(samples,
@@ -544,9 +525,6 @@
                axes=axes,
                reference_value=reference_value,
                s=dot_size)
-=======
-    plot_pairs(samples, selector=None, bins=bins, axes=axes, s=dot_size)
->>>>>>> dfb8bad0
 
 
 class ProgressBar:
